/*
 * Copyright 2021 The Android Open Source Project
 *
 * Licensed under the Apache License, Version 2.0 (the "License");
 * you may not use this file except in compliance with the License.
 * You may obtain a copy of the License at
 *
 *      http://www.apache.org/licenses/LICENSE-2.0
 *
 * Unless required by applicable law or agreed to in writing, software
 * distributed under the License is distributed on an "AS IS" BASIS,
 * WITHOUT WARRANTIES OR CONDITIONS OF ANY KIND, either express or implied.
 * See the License for the specific language governing permissions and
 * limitations under the License.
 */
package androidx.media3.exoplayer.rtsp;

import static androidx.media3.common.util.Assertions.checkArgument;
import static androidx.media3.common.util.Assertions.checkNotNull;
import static androidx.media3.common.util.Util.castNonNull;
import static androidx.media3.exoplayer.rtsp.MediaDescription.MEDIA_TYPE_AUDIO;
import static androidx.media3.exoplayer.rtsp.RtpPayloadFormat.getMimeTypeFromRtpMediaType;
import static androidx.media3.exoplayer.rtsp.SessionDescription.ATTR_CONTROL;
import static androidx.media3.extractor.NalUnitUtil.NAL_START_CODE;

import android.net.Uri;
import android.util.Base64;
import android.util.Pair;
import androidx.annotation.Nullable;
import androidx.annotation.VisibleForTesting;
import androidx.media3.common.C;
import androidx.media3.common.Format;
import androidx.media3.common.MimeTypes;
import androidx.media3.common.util.CodecSpecificDataUtil;
import androidx.media3.common.util.UnstableApi;
import androidx.media3.common.util.Util;
import androidx.media3.extractor.AacUtil;
import androidx.media3.extractor.NalUnitUtil;
import com.google.common.collect.ImmutableList;
import com.google.common.collect.ImmutableMap;

/** Represents a media track in an RTSP playback. */
@UnstableApi
/* package */ final class RtspMediaTrack {
  // Format specific parameter names.
  private static final String PARAMETER_PROFILE_LEVEL_ID = "profile-level-id";
  private static final String PARAMETER_SPROP_PARAMS = "sprop-parameter-sets";

  private static final String PARAMETER_AMR_OCTET_ALIGN = "octet-align";
  private static final String PARAMETER_AMR_INTERLEAVING = "interleaving";
  private static final String PARAMETER_H265_SPROP_SPS = "sprop-sps";
  private static final String PARAMETER_H265_SPROP_PPS = "sprop-pps";
  private static final String PARAMETER_H265_SPROP_VPS = "sprop-vps";
  private static final String PARAMETER_H265_SPROP_MAX_DON_DIFF = "sprop-max-don-diff";
  private static final String PARAMETER_MP4V_CONFIG = "config";

  /** Prefix for the RFC6381 codecs string for AAC formats. */
  private static final String AAC_CODECS_PREFIX = "mp4a.40.";
  /** Prefix for the RFC6381 codecs string for AVC formats. */
  private static final String H264_CODECS_PREFIX = "avc1.";
  /** Prefix for the RFC6416 codecs string for MPEG4V-ES formats. */
  private static final String MPEG4_CODECS_PREFIX = "mp4v.";

  private static final String GENERIC_CONTROL_ATTR = "*";
  /**
   * Default height for MP4V.
   *
   * <p>RFC6416 does not mandate codec specific data (like width and height) in the fmtp attribute.
   * These values are taken from <a
   * href=https://cs.android.com/android/platform/superproject/+/master:frameworks/av/media/codec2/components/mpeg4_h263/C2SoftMpeg4Dec.cpp;l=130
   * >Android's software MP4V decoder</a>.
   */
  private static final int DEFAULT_MP4V_WIDTH = 352;

  /**
   * Default height for MP4V.
   *
   * <p>RFC6416 does not mandate codec specific data (like width and height) in the fmtp attribute.
   * These values are taken from <a
   * href=https://cs.android.com/android/platform/superproject/+/master:frameworks/av/media/codec2/components/mpeg4_h263/C2SoftMpeg4Dec.cpp;l=130
   * >Android's software MP4V decoder</a>.
   */
  private static final int DEFAULT_MP4V_HEIGHT = 288;

  /**
   * Default width for VP8.
   *
   * <p>RFC7741 never uses codec specific data (like width and height) in the fmtp attribute. These
   * values are taken from <a
   * href=https://cs.android.com/android/platform/superproject/+/master:frameworks/av/media/codec2/components/vpx/C2SoftVpxDec.cpp;drc=749a74cc3e081c16ea0e8c530953d0a247177867;l=70>Android's
   * software VP8 decoder</a>.
   */
  private static final int DEFAULT_VP8_WIDTH = 320;
  /**
   * Default height for VP8.
   *
   * <p>RFC7741 never uses codec specific data (like width and height) in the fmtp attribute. These
   * values are taken from <a
   * href=https://cs.android.com/android/platform/superproject/+/master:frameworks/av/media/codec2/components/vpx/C2SoftVpxDec.cpp;drc=749a74cc3e081c16ea0e8c530953d0a247177867;l=70>Android's
   * software VP8 decoder</a>.
   */
  private static final int DEFAULT_VP8_HEIGHT = 240;

  /**
   * Default width for VP9.
   *
   * <p>VP9 RFC (<a href=https://datatracker.ietf.org/doc/html/draft-ietf-payload-vp9> this draft
   * RFC</a>) never uses codec specific data (like width and height) in the fmtp attribute. These
   * values are taken from <a
   * href=https://cs.android.com/android/platform/superproject/+/master:frameworks/av/media/codec2/components/vpx/C2SoftVpxDec.cpp;drc=749a74cc3e081c16ea0e8c530953d0a247177867;l=70>Android's
   * software VP9 decoder</a>.
   */
  private static final int DEFAULT_VP9_WIDTH = 320;
  /**
   * Default height for VP9.
   *
   * <p>VP9 RFC (<a href=https://datatracker.ietf.org/doc/html/draft-ietf-payload-vp9> this draft
   * RFC</a>) never uses codec specific data (like width and height) in the fmtp attribute. These
   * values are taken from <a
   * href=https://cs.android.com/android/platform/superproject/+/master:frameworks/av/media/codec2/components/vpx/C2SoftVpxDec.cpp;drc=749a74cc3e081c16ea0e8c530953d0a247177867;l=70>Android's
   * software VP9 decoder</a>.
   */
  private static final int DEFAULT_VP9_HEIGHT = 240;

  /** The track's associated {@link RtpPayloadFormat}. */
  public final RtpPayloadFormat payloadFormat;
  /** The track's URI. */
  public final Uri uri;

  /**
   * Creates a new instance from a {@link MediaDescription}.
   *
   * @param mediaDescription The {@link MediaDescription} of this track.
   * @param sessionUri The {@link Uri} of the RTSP playback session.
   */
  public RtspMediaTrack(MediaDescription mediaDescription, Uri sessionUri) {
    checkArgument(mediaDescription.attributes.containsKey(ATTR_CONTROL));
    payloadFormat = generatePayloadFormat(mediaDescription);
    uri = extractTrackUri(sessionUri, castNonNull(mediaDescription.attributes.get(ATTR_CONTROL)));
  }

  @Override
  public boolean equals(@Nullable Object o) {
    if (this == o) {
      return true;
    }
    if (o == null || getClass() != o.getClass()) {
      return false;
    }
    RtspMediaTrack that = (RtspMediaTrack) o;
    return payloadFormat.equals(that.payloadFormat) && uri.equals(that.uri);
  }

  @Override
  public int hashCode() {
    int result = 7;
    result = 31 * result + payloadFormat.hashCode();
    result = 31 * result + uri.hashCode();
    return result;
  }

  @VisibleForTesting
  /* package */ static RtpPayloadFormat generatePayloadFormat(MediaDescription mediaDescription) {
    Format.Builder formatBuilder = new Format.Builder();

    if (mediaDescription.bitrate > 0) {
      formatBuilder.setAverageBitrate(mediaDescription.bitrate);
    }

    int rtpPayloadType = mediaDescription.rtpMapAttribute.payloadType;
    String mediaEncoding = mediaDescription.rtpMapAttribute.mediaEncoding;

    String mimeType = getMimeTypeFromRtpMediaType(mediaEncoding);
    formatBuilder.setSampleMimeType(mimeType);

    int clockRate = mediaDescription.rtpMapAttribute.clockRate;
    int channelCount = C.INDEX_UNSET;
    if (MEDIA_TYPE_AUDIO.equals(mediaDescription.mediaType)) {
      channelCount =
          inferChannelCount(mediaDescription.rtpMapAttribute.encodingParameters, mimeType);
      formatBuilder.setSampleRate(clockRate).setChannelCount(channelCount);
    }

    ImmutableMap<String, String> fmtpParameters = mediaDescription.getFmtpParametersAsMap();
    switch (mimeType) {
      case MimeTypes.AUDIO_AAC:
        checkArgument(channelCount != C.INDEX_UNSET);
        checkArgument(!fmtpParameters.isEmpty());
        processAacFmtpAttribute(formatBuilder, fmtpParameters, channelCount, clockRate);
        break;
      case MimeTypes.AUDIO_AMR_NB:
      case MimeTypes.AUDIO_AMR_WB:
        checkArgument(channelCount == 1, "Multi channel AMR is not currently supported.");
        checkArgument(
            !fmtpParameters.isEmpty(),
            "fmtp parameters must include " + PARAMETER_AMR_OCTET_ALIGN + ".");
        checkArgument(
            fmtpParameters.containsKey(PARAMETER_AMR_OCTET_ALIGN),
            "Only octet aligned mode is currently supported.");
        checkArgument(
            !fmtpParameters.containsKey(PARAMETER_AMR_INTERLEAVING),
            "Interleaving mode is not currently supported.");
        break;
      case MimeTypes.VIDEO_MP4V:
        checkArgument(!fmtpParameters.isEmpty());
        processMPEG4FmtpAttribute(formatBuilder, fmtpParameters);
        break;
      case MimeTypes.VIDEO_H264:
        checkArgument(!fmtpParameters.isEmpty());
        processH264FmtpAttribute(formatBuilder, fmtpParameters);
        break;
      case MimeTypes.VIDEO_H265:
        checkArgument(!fmtpParameters.isEmpty());
        processH265FmtpAttribute(formatBuilder, fmtpParameters);
        break;
<<<<<<< HEAD
      case MimeTypes.VIDEO_VP9:
        // VP9 never uses fmtp width and height attributes, setting default width and height.
        formatBuilder.setWidth(DEFAULT_VP9_WIDTH).setHeight(DEFAULT_VP9_HEIGHT);
=======
      case MimeTypes.VIDEO_VP8:
        // VP8 never uses fmtp width and height attributes (RFC7741 Section 6.2), setting default
        // width and height.
        formatBuilder.setWidth(DEFAULT_VP8_WIDTH).setHeight(DEFAULT_VP8_HEIGHT);
        break;
      case MimeTypes.AUDIO_RAW:
        formatBuilder.setPcmEncoding(RtpPayloadFormat.getRawPcmEncodingType(mediaEncoding));
>>>>>>> 6708b43b
        break;
      case MimeTypes.AUDIO_AC3:
      case MimeTypes.AUDIO_ALAW:
      case MimeTypes.AUDIO_MLAW:
        // Does not require a fmtp attribute. Fall through.
      default:
        // Do nothing.
    }

    checkArgument(clockRate > 0);
    return new RtpPayloadFormat(formatBuilder.build(), rtpPayloadType, clockRate, fmtpParameters);
  }

  private static int inferChannelCount(int encodingParameter, String mimeType) {
    if (encodingParameter != C.INDEX_UNSET) {
      // The encoding parameter specifies the number of channels in audio streams when
      // present. If omitted, the number of channels is one. This parameter has no significance in
      // video streams. (RFC2327 Page 22).
      return encodingParameter;
    }

    if (mimeType.equals(MimeTypes.AUDIO_AC3)) {
      // If RTPMAP attribute does not include channel count for AC3, default to 6.
      return 6;
    }

    return 1;
  }

  private static void processAacFmtpAttribute(
      Format.Builder formatBuilder,
      ImmutableMap<String, String> fmtpAttributes,
      int channelCount,
      int sampleRate) {
    checkArgument(fmtpAttributes.containsKey(PARAMETER_PROFILE_LEVEL_ID));
    String profileLevel = checkNotNull(fmtpAttributes.get(PARAMETER_PROFILE_LEVEL_ID));
    formatBuilder.setCodecs(AAC_CODECS_PREFIX + profileLevel);
    formatBuilder.setInitializationData(
        ImmutableList.of(
            // Clock rate equals to sample rate in RTP.
            AacUtil.buildAacLcAudioSpecificConfig(sampleRate, channelCount)));
  }

  private static void processMPEG4FmtpAttribute(
      Format.Builder formatBuilder, ImmutableMap<String, String> fmtpAttributes) {
    @Nullable String configInput = fmtpAttributes.get(PARAMETER_MP4V_CONFIG);
    if (configInput != null) {
      byte[] configBuffer = Util.getBytesFromHexString(configInput);
      formatBuilder.setInitializationData(ImmutableList.of(configBuffer));
      Pair<Integer, Integer> resolution =
          CodecSpecificDataUtil.getVideoResolutionFromMpeg4VideoConfig(configBuffer);
      formatBuilder.setWidth(resolution.first).setHeight(resolution.second);
    } else {
      // set the default width and height
      formatBuilder.setWidth(DEFAULT_MP4V_WIDTH).setHeight(DEFAULT_MP4V_HEIGHT);
    }
    @Nullable String profileLevel = fmtpAttributes.get(PARAMETER_PROFILE_LEVEL_ID);
    formatBuilder.setCodecs(MPEG4_CODECS_PREFIX + (profileLevel == null ? "1" : profileLevel));
  }

  /** Returns H264/H265 initialization data from the RTP parameter set. */
  private static byte[] getInitializationDataFromParameterSet(String parameterSet) {
    byte[] decodedParameterNalData = Base64.decode(parameterSet, Base64.DEFAULT);
    byte[] decodedParameterNalUnit =
        new byte[decodedParameterNalData.length + NAL_START_CODE.length];
    System.arraycopy(
        NAL_START_CODE,
        /* srcPos= */ 0,
        decodedParameterNalUnit,
        /* destPos= */ 0,
        NAL_START_CODE.length);
    System.arraycopy(
        decodedParameterNalData,
        /* srcPos= */ 0,
        decodedParameterNalUnit,
        /* destPos= */ NAL_START_CODE.length,
        decodedParameterNalData.length);
    return decodedParameterNalUnit;
  }

  private static void processH264FmtpAttribute(
      Format.Builder formatBuilder, ImmutableMap<String, String> fmtpAttributes) {
    checkArgument(fmtpAttributes.containsKey(PARAMETER_SPROP_PARAMS));
    String spropParameterSets = checkNotNull(fmtpAttributes.get(PARAMETER_SPROP_PARAMS));
    String[] parameterSets = Util.split(spropParameterSets, ",");
    checkArgument(parameterSets.length == 2);
    ImmutableList<byte[]> initializationData =
        ImmutableList.of(
            getInitializationDataFromParameterSet(parameterSets[0]),
            getInitializationDataFromParameterSet(parameterSets[1]));
    formatBuilder.setInitializationData(initializationData);

    // Process SPS (Sequence Parameter Set).
    byte[] spsNalDataWithStartCode = initializationData.get(0);
    NalUnitUtil.SpsData spsData =
        NalUnitUtil.parseSpsNalUnit(
            spsNalDataWithStartCode, NAL_START_CODE.length, spsNalDataWithStartCode.length);
    formatBuilder.setPixelWidthHeightRatio(spsData.pixelWidthHeightRatio);
    formatBuilder.setHeight(spsData.height);
    formatBuilder.setWidth(spsData.width);

    @Nullable String profileLevel = fmtpAttributes.get(PARAMETER_PROFILE_LEVEL_ID);
    if (profileLevel != null) {
      formatBuilder.setCodecs(H264_CODECS_PREFIX + profileLevel);
    } else {
      formatBuilder.setCodecs(
          CodecSpecificDataUtil.buildAvcCodecString(
              spsData.profileIdc, spsData.constraintsFlagsAndReservedZero2Bits, spsData.levelIdc));
    }
  }

  private static void processH265FmtpAttribute(
      Format.Builder formatBuilder, ImmutableMap<String, String> fmtpAttributes) {
    if (fmtpAttributes.containsKey(PARAMETER_H265_SPROP_MAX_DON_DIFF)) {
      int maxDonDiff =
          Integer.parseInt(checkNotNull(fmtpAttributes.get(PARAMETER_H265_SPROP_MAX_DON_DIFF)));
      checkArgument(
          maxDonDiff == 0, "non-zero sprop-max-don-diff " + maxDonDiff + " is not supported");
    }

    checkArgument(fmtpAttributes.containsKey(PARAMETER_H265_SPROP_VPS));
    String spropVPS = checkNotNull(fmtpAttributes.get(PARAMETER_H265_SPROP_VPS));
    checkArgument(fmtpAttributes.containsKey(PARAMETER_H265_SPROP_SPS));
    String spropSPS = checkNotNull(fmtpAttributes.get(PARAMETER_H265_SPROP_SPS));
    checkArgument(fmtpAttributes.containsKey(PARAMETER_H265_SPROP_PPS));
    String spropPPS = checkNotNull(fmtpAttributes.get(PARAMETER_H265_SPROP_PPS));
    ImmutableList<byte[]> initializationData =
        ImmutableList.of(
            getInitializationDataFromParameterSet(spropVPS),
            getInitializationDataFromParameterSet(spropSPS),
            getInitializationDataFromParameterSet(spropPPS));
    formatBuilder.setInitializationData(initializationData);

    // Process the SPS (Sequence Parameter Set).
    byte[] spsNalDataWithStartCode = initializationData.get(1);
    NalUnitUtil.H265SpsData spsData =
        NalUnitUtil.parseH265SpsNalUnit(
            spsNalDataWithStartCode, NAL_START_CODE.length, spsNalDataWithStartCode.length);
    formatBuilder.setPixelWidthHeightRatio(spsData.pixelWidthHeightRatio);
    formatBuilder.setHeight(spsData.height).setWidth(spsData.width);

    formatBuilder.setCodecs(
        CodecSpecificDataUtil.buildHevcCodecString(
            spsData.generalProfileSpace,
            spsData.generalTierFlag,
            spsData.generalProfileIdc,
            spsData.generalProfileCompatibilityFlags,
            spsData.constraintBytes,
            spsData.generalLevelIdc));
  }

  /**
   * Extracts the track URI.
   *
   * <p>The processing logic is specified in RFC2326 Section C.1.1.
   *
   * @param sessionUri The session URI.
   * @param controlAttributeString The control attribute from the track's {@link MediaDescription}.
   * @return The extracted track URI.
   */
  private static Uri extractTrackUri(Uri sessionUri, String controlAttributeString) {
    Uri controlAttributeUri = Uri.parse(controlAttributeString);
    if (controlAttributeUri.isAbsolute()) {
      return controlAttributeUri;
    } else if (controlAttributeString.equals(GENERIC_CONTROL_ATTR)) {
      return sessionUri;
    } else {
      return sessionUri.buildUpon().appendEncodedPath(controlAttributeString).build();
    }
  }
}<|MERGE_RESOLUTION|>--- conflicted
+++ resolved
@@ -213,19 +213,17 @@
         checkArgument(!fmtpParameters.isEmpty());
         processH265FmtpAttribute(formatBuilder, fmtpParameters);
         break;
-<<<<<<< HEAD
-      case MimeTypes.VIDEO_VP9:
-        // VP9 never uses fmtp width and height attributes, setting default width and height.
-        formatBuilder.setWidth(DEFAULT_VP9_WIDTH).setHeight(DEFAULT_VP9_HEIGHT);
-=======
       case MimeTypes.VIDEO_VP8:
         // VP8 never uses fmtp width and height attributes (RFC7741 Section 6.2), setting default
         // width and height.
         formatBuilder.setWidth(DEFAULT_VP8_WIDTH).setHeight(DEFAULT_VP8_HEIGHT);
         break;
+      case MimeTypes.VIDEO_VP9:
+        // VP9 never uses fmtp width and height attributes, setting default width and height.
+        formatBuilder.setWidth(DEFAULT_VP9_WIDTH).setHeight(DEFAULT_VP9_HEIGHT);
+        break;
       case MimeTypes.AUDIO_RAW:
         formatBuilder.setPcmEncoding(RtpPayloadFormat.getRawPcmEncodingType(mediaEncoding));
->>>>>>> 6708b43b
         break;
       case MimeTypes.AUDIO_AC3:
       case MimeTypes.AUDIO_ALAW:
